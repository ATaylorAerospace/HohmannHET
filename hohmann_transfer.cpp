--- conflicted
+++ resolved
@@ -1,15 +1,7 @@
 #include <iostream>
 #include <cmath>
 
-<<<<<<< HEAD
-// Transfer Constants
-const double mu = 398600.4418;
-const double req = 6378.137;
-=======
-// Constants
-const double mu = 748560.4418;
-const double req = 4869.283;
->>>>>>> 9bbe489b
+
 const double pi = 3.141592653589793;
 
 // Conversion factors
